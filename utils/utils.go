package utils

import (
	"bytes"
	"encoding/json"
	"fmt"
	"os"
	"path/filepath"
	"regexp"
	"runtime"
	"strconv"
	"strings"

	"github.com/jfrog/jfrog-client-go/utils/errorutils"
	"github.com/jfrog/jfrog-client-go/utils/log"
)

const (
	Development = "development"
	Agent       = "jfrog-client-go"
	Version     = "0.19.0"
)

// In order to limit the number of items loaded from a reader into the memory, we use a buffers with this size limit.
var MaxBufferSize = 50000

var userAgent = getDefaultUserAgent()

func getVersion() string {
	return Version
}

func GetUserAgent() string {
	return userAgent
}

func SetUserAgent(newUserAgent string) {
	userAgent = newUserAgent
}

func getDefaultUserAgent() string {
	return fmt.Sprintf("%s/%s", Agent, getVersion())
}

// Get the local root path, from which to start collecting artifacts to be used for:
// 1. Uploaded to Artifactory,
// 2. Adding to the local build-info, to be later published to Artifactory.
func GetRootPath(path string, patternType PatternType, parentheses ParenthesesSlice) string {
	// The first step is to split the local path pattern into sections, by the file separator.
	separator := "/"
	sections := strings.Split(path, separator)
	if len(sections) == 1 {
		separator = "\\"
		sections = strings.Split(path, separator)
	}

	// Now we start building the root path, making sure to leave out the sub-directory that includes the pattern.
	rootPath := ""
	for _, section := range sections {
		if section == "" {
			continue
		}
		if patternType == RegExp {
			if strings.Index(section, "(") != -1 {
				break
			}
		} else {
			if strings.Index(section, "*") != -1 {
				break
			}
			if strings.Index(section, "(") != -1 {
				temp := rootPath + section
				if isWildcardParentheses(temp, parentheses) {
					break
				}
			}
			if patternType == AntPattern {
				if strings.Index(section, "?") != -1 {
					break
				}
			}
		}
		if rootPath != "" {
			rootPath += separator
		}
		if section == "~" {
			rootPath += GetUserHomeDir()
		} else {
			rootPath += section
		}
	}
	if len(sections) > 0 && sections[0] == "" {
		rootPath = separator + rootPath
	}
	if rootPath == "" {
		return "."
	}
	return rootPath
}

// Return true if the ‘str’ argument contains open parentasis, that is related to a placeholder.
// The ‘parentheses’ argument contains all the indexes of placeholder parentheses.
func isWildcardParentheses(str string, parentheses ParenthesesSlice) bool {
	toFind := "("
	currStart := 0
	for {
		idx := strings.Index(str, toFind)
		if idx == -1 {
			break
		}
		if parentheses.IsPresent(idx) {
			return true
		}
		currStart += idx + len(toFind)
		str = str[idx+len(toFind):]
	}
	return false
}

func StringToBool(boolVal string, defaultValue bool) (bool, error) {
	if len(boolVal) > 0 {
		result, err := strconv.ParseBool(boolVal)
		errorutils.CheckError(err)
		return result, err
	}
	return defaultValue, nil
}

func AddTrailingSlashIfNeeded(url string) string {
	if url != "" && !strings.HasSuffix(url, "/") {
		url += "/"
	}
	return url
}

func IndentJson(jsonStr []byte) string {
	return doIndentJson(jsonStr, "", "  ")
}

func IndentJsonArray(jsonStr []byte) string {
	return doIndentJson(jsonStr, "  ", "  ")
}

func doIndentJson(jsonStr []byte, prefix, indent string) string {
	var content bytes.Buffer
	err := json.Indent(&content, jsonStr, prefix, indent)
	if err == nil {
		return content.String()
	}
	return string(jsonStr)
}

func MergeMaps(src map[string]string, dst map[string]string) {
	for k, v := range src {
		dst[k] = v
	}
}

func CopyMap(src map[string]string) (dst map[string]string) {
	dst = make(map[string]string)
	for k, v := range src {
		dst[k] = v
	}
	return
}

func PrepareLocalPathForUpload(localPath string, patternType PatternType) string {
	if localPath == "./" || localPath == ".\\" {
		return "^.*$"
	}
	if strings.HasPrefix(localPath, "./") {
		localPath = localPath[2:]
	} else if strings.HasPrefix(localPath, ".\\") {
		localPath = localPath[3:]
	}
<<<<<<< HEAD
	if patternType == AntPattern {
		localPath = antPatternToRegExp(localPath)
	} else if patternType == WildCardPattern {
		localPath = wildcardPathToRegExp(cleanPath(localPath))
=======
	if !useRegExp {
		localPath = PathToRegExp(cleanPath(localPath))
>>>>>>> 520f1fe3
	}

	return localPath
}

// Clean /../ | /./ using filepath.Clean.
func cleanPath(path string) string {
	temp := path[len(path)-1:]
	path = filepath.Clean(path)
	if temp == `\` || temp == "/" {
		path += temp
	}
	// Since filepath.Clean replaces \\ with \, we revert this action.
	path = strings.Replace(path, `\`, `\\`, -1)
	return path
}

<<<<<<< HEAD
func wildcardPathToRegExp(localPath string) string {
	localPath = replaceSpecialChars(localPath)
=======
func PathToRegExp(localPath string) string {
	var SPECIAL_CHARS = []string{".", "^", "$", "+"}
	for _, char := range SPECIAL_CHARS {
		localPath = strings.Replace(localPath, char, "\\"+char, -1)
	}
>>>>>>> 520f1fe3
	var wildcard = ".*"
	localPath = strings.Replace(localPath, "*", wildcard, -1)
	if strings.HasSuffix(localPath, "/") || strings.HasSuffix(localPath, "\\") {
		localPath += wildcard
	}
	return "^" + localPath + "$"
}

func antPatternToRegExp(localPath string) string {
	localPath = replaceSpecialChars(localPath)
	var wildcard = ".*"
	var antAsteriskToRegExp = "([^/]*)"
	// `?` => `.{1}` : `?` matches one character.
	localPath = strings.Replace(localPath, `?`, ".{1}", -1)
	// `*` => `([^/]*)` : `*` matches zero or more characters except from `/`.
	localPath = strings.Replace(localPath, `*`, antAsteriskToRegExp, -1)
	// `**/` => `(.*/)?` : `**` matches zero or more 'directories' in a path.
	localPath = strings.Replace(localPath, antAsteriskToRegExp+antAsteriskToRegExp+`/`, "(.*/)?", -1)
	if strings.HasSuffix(localPath, "/") || strings.HasSuffix(localPath, "\\") {
		localPath += wildcard
	}
	return "^" + localPath + "$"
}

func replaceSpecialChars(path string) string {
	var specialChars = []string{".", "^", "$", "+"}
	for _, char := range specialChars {
		path = strings.Replace(path, char, "\\"+char, -1)
	}
	return path
}

// Replaces matched regular expression from path to corresponding placeholder {i} at target.
// Example 1:
//      pattern = "repoA/1(.*)234" ; path = "repoA/1hello234" ; target = "{1}" ; ignoreRepo = false
//      returns "hello"
// Example 2:
//      pattern = "repoA/1(.*)234" ; path = "repoB/1hello234" ; target = "{1}" ; ignoreRepo = true
//      returns "hello"
func BuildTargetPath(pattern, path, target string, ignoreRepo bool) (string, error) {
	asteriskIndex := strings.Index(pattern, "*")
	slashIndex := strings.Index(pattern, "/")
	if shouldRemoveRepo(ignoreRepo, asteriskIndex, slashIndex) {
		// Removing the repository part of the path is required when working with virtual repositories, as the pattern
		// may contain the virtual-repository name, but the path contains the local-repository name.
		pattern = removeRepoFromPath(pattern)
		path = removeRepoFromPath(path)
	}
	pattern = addEscapingParentheses(pattern, target)
<<<<<<< HEAD
	pattern = wildcardPathToRegExp(pattern)
=======
	pattern = PathToRegExp(pattern)
>>>>>>> 520f1fe3
	if slashIndex < 0 {
		// If '/' doesn't exist, add an optional trailing-slash to support cases in which the provided pattern
		// is only the repository name.
		dollarIndex := strings.LastIndex(pattern, "$")
		pattern = pattern[:dollarIndex]
		pattern += "(/.*)?$"
	}

	r, err := regexp.Compile(pattern)
	err = errorutils.CheckError(err)
	if err != nil {
		return "", err
	}

	groups := r.FindStringSubmatch(path)
	size := len(groups)
	if size > 0 {
		for i := 1; i < size; i++ {
			group := strings.Replace(groups[i], "\\", "/", -1)
			target = strings.Replace(target, "{"+strconv.Itoa(i)+"}", group, -1)
		}
	}
	return target, nil
}

func GetLogMsgPrefix(threadId int, dryRun bool) string {
	var strDryRun string
	if dryRun {
		strDryRun = "[Dry run] "
	}
	return "[Thread " + strconv.Itoa(threadId) + "] " + strDryRun
}

func TrimPath(path string) string {
	path = strings.Replace(path, "\\", "/", -1)
	path = strings.Replace(path, "//", "/", -1)
	path = strings.Replace(path, "../", "", -1)
	path = strings.Replace(path, "./", "", -1)
	return path
}

func Bool2Int(b bool) int {
	if b {
		return 1
	}
	return 0
}

func ReplaceTildeWithUserHome(path string) string {
	if len(path) > 1 && path[0:1] == "~" {
		return GetUserHomeDir() + path[1:]
	}
	return path
}

func GetUserHomeDir() string {
	if IsWindows() {
		home := os.Getenv("HOMEDRIVE") + os.Getenv("HOMEPATH")
		if home == "" {
			home = os.Getenv("USERPROFILE")
		}
		return strings.Replace(home, "\\", "\\\\", -1)
	}
	return os.Getenv("HOME")
}

func GetBoolEnvValue(flagName string, defValue bool) (bool, error) {
	envVarValue := os.Getenv(flagName)
	if envVarValue == "" {
		return defValue, nil
	}
	val, err := strconv.ParseBool(envVarValue)
	err = CheckErrorWithMessage(err, "can't parse environment variable "+flagName)
	return val, err
}

func CheckErrorWithMessage(err error, message string) error {
	if err != nil {
		log.Error(message)
		err = errorutils.CheckError(err)
	}
	return err
}

func ConvertSliceToMap(slice []string) map[string]bool {
	mapFromSlice := make(map[string]bool)
	for _, value := range slice {
		mapFromSlice[value] = true
	}
	return mapFromSlice
}

func removeRepoFromPath(path string) string {
	if idx := strings.Index(path, "/"); idx != -1 {
		return path[idx:]
	}
	return path
}

func shouldRemoveRepo(ignoreRepo bool, asteriskIndex, slashIndex int) bool {
	if !ignoreRepo || slashIndex < 0 {
		return false
	}
	if asteriskIndex < 0 {
		return true
	}
	return IsSlashPrecedeAsterisk(asteriskIndex, slashIndex)
}

func IsSlashPrecedeAsterisk(asteriskIndex, slashIndex int) bool {
	return slashIndex < asteriskIndex && slashIndex >= 0
}

// Split str by the provided separator, escaping the separator if it is prefixed by a back-slash.
func SplitWithEscape(str string, separator rune) []string {
	var parts []string
	var current bytes.Buffer
	escaped := false
	for _, char := range str {
		if char == '\\' {
			if escaped {
				current.WriteRune(char)
			}
			escaped = true
		} else if char == separator && !escaped {
			parts = append(parts, current.String())
			current.Reset()
		} else {
			escaped = false
			current.WriteRune(char)
		}
	}
	parts = append(parts, current.String())
	return parts
}

func AddProps(oldProps, additionalProps string) string {
	if len(oldProps) > 0 && !strings.HasSuffix(oldProps, ";") && len(additionalProps) > 0 {
		oldProps += ";"
	}
	return oldProps + additionalProps
}

func IsWindows() bool {
	return runtime.GOOS == "windows"
}

type Artifact struct {
	LocalPath  string
	TargetPath string
	Symlink    string
}

const (
	WildCardPattern PatternType = "wildcard"
	RegExp          PatternType = "regexp"
	AntPattern      PatternType = "ant"
)

type PatternType string

type PatternTypes struct {
	RegExp bool
	Ant    bool
}

func GetPatternType(patternTypes PatternTypes) PatternType {
	if patternTypes.RegExp {
		return RegExp
	}
	if patternTypes.Ant {
		return AntPattern
	}
	return WildCardPattern
}<|MERGE_RESOLUTION|>--- conflicted
+++ resolved
@@ -173,15 +173,10 @@
 	} else if strings.HasPrefix(localPath, ".\\") {
 		localPath = localPath[3:]
 	}
-<<<<<<< HEAD
 	if patternType == AntPattern {
 		localPath = antPatternToRegExp(localPath)
 	} else if patternType == WildCardPattern {
 		localPath = wildcardPathToRegExp(cleanPath(localPath))
-=======
-	if !useRegExp {
-		localPath = PathToRegExp(cleanPath(localPath))
->>>>>>> 520f1fe3
 	}
 
 	return localPath
@@ -199,16 +194,8 @@
 	return path
 }
 
-<<<<<<< HEAD
 func wildcardPathToRegExp(localPath string) string {
 	localPath = replaceSpecialChars(localPath)
-=======
-func PathToRegExp(localPath string) string {
-	var SPECIAL_CHARS = []string{".", "^", "$", "+"}
-	for _, char := range SPECIAL_CHARS {
-		localPath = strings.Replace(localPath, char, "\\"+char, -1)
-	}
->>>>>>> 520f1fe3
 	var wildcard = ".*"
 	localPath = strings.Replace(localPath, "*", wildcard, -1)
 	if strings.HasSuffix(localPath, "/") || strings.HasSuffix(localPath, "\\") {
@@ -258,11 +245,7 @@
 		path = removeRepoFromPath(path)
 	}
 	pattern = addEscapingParentheses(pattern, target)
-<<<<<<< HEAD
 	pattern = wildcardPathToRegExp(pattern)
-=======
-	pattern = PathToRegExp(pattern)
->>>>>>> 520f1fe3
 	if slashIndex < 0 {
 		// If '/' doesn't exist, add an optional trailing-slash to support cases in which the provided pattern
 		// is only the repository name.
